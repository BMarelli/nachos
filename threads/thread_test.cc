/// Simple test case for the threads assignment.
///
/// Create several threads, and have them context switch back and forth
/// between themselves by calling `Thread::Yield`, to illustrate the inner
/// workings of the thread system.
///
/// Copyright (c) 1992-1993 The Regents of the University of California.
///               2007-2009 Universidad de Las Palmas de Gran Canaria.
///               2016-2021 Docentes de la Universidad Nacional de Rosario.
/// All rights reserved.  See `copyright.h` for copyright notice and
/// limitation of liability and disclaimer of warranty provisions.

#include <stdio.h>
#include <stdlib.h>
#include <string.h>

#include "lib/utility.hh"
#include "thread_test_garden.hh"
#include "thread_test_garden_sem.hh"
#include "thread_test_prod_cons.hh"
#include "thread_test_simple.hh"

typedef struct {
    void (*func)();
    const char *name;
    const char *description;
} Test;

static const Test TESTS[] = {
<<<<<<< HEAD
    {&ThreadTestSimple, "simple", "Simple thread interleaving"},
    {&ThreadTestGarden, "garden", "Ornamental garden"},
    {&ThreadTestGardenSem, "garden_sem", "Ornamental garden with semaphores"},
    {&ThreadTestProdCons, "prodcons", "Producer/Consumer"}};
=======
    {&ThreadTestSimple, "simple", "Simple thread interleaving"}, {&ThreadTestGarden, "garden", "Ornamental garden"}, {&ThreadTestProdCons, "prodcons", "Producer/Consumer"}};
>>>>>>> 95dfaa61
static const unsigned NUM_TESTS = sizeof TESTS / sizeof TESTS[0];

static const unsigned NAME_MAX_LEN = 32;

static bool Parse(char *choice, unsigned *index) {
    ASSERT(choice != nullptr);
    ASSERT(index != nullptr);

    // Remove trailing newline.
    unsigned len = strlen(choice);
    if (choice[len - 1] == '\n') {
        choice[len - 1] = '\0';
    }

    // Skip empty lines.
    if (choice[0] == '\0') {
        return false;
    }

    // Try an integer representing a test index.
    char *end_p;
    unsigned n = strtoul(choice, &end_p, 10);
    if (end_p[0] == '\0') {
        if (n < NUM_TESTS) {
            *index = n;
            return true;
        } else {
            return false;
        }
    }

    // Try a string naming a test.
    for (unsigned i = 0; i < NUM_TESTS; i++) {
        const Test *t = &TESTS[i];
        if (strcmp(choice, t->name) == 0) {
            *index = i;
            return true;
        }
    }

    return false;
}

/// Ask the user interactively to choose a test.
static unsigned Choose() {
    printf("Available tests:\n");
    for (unsigned i = 0; i < NUM_TESTS; i++) {
        const Test *t = &TESTS[i];
        printf("(%u) %s: %s\n", i, t->name, t->description);
    }

    char choice[NAME_MAX_LEN];
    unsigned index;
    do {
        printf("Choose a test to run: ");
        fflush(stdout);
        ASSERT(fgets(choice, sizeof choice, stdin) != nullptr);
    } while (!Parse(choice, &index));

    return index;
}

static void Run(unsigned i) {
    ASSERT(i < NUM_TESTS);

    const Test *t = &TESTS[i];
    printf("\nRunning thread test %u: %s -- %s.\n", i, t->name, t->description);
    (*TESTS[i].func)();
    printf("\n");
}

void ThreadTest() {
    DEBUG('t', "Entering thread test\n");

    const unsigned i = Choose();
    Run(i);
}<|MERGE_RESOLUTION|>--- conflicted
+++ resolved
@@ -26,15 +26,10 @@
     const char *description;
 } Test;
 
-static const Test TESTS[] = {
-<<<<<<< HEAD
-    {&ThreadTestSimple, "simple", "Simple thread interleaving"},
-    {&ThreadTestGarden, "garden", "Ornamental garden"},
-    {&ThreadTestGardenSem, "garden_sem", "Ornamental garden with semaphores"},
-    {&ThreadTestProdCons, "prodcons", "Producer/Consumer"}};
-=======
-    {&ThreadTestSimple, "simple", "Simple thread interleaving"}, {&ThreadTestGarden, "garden", "Ornamental garden"}, {&ThreadTestProdCons, "prodcons", "Producer/Consumer"}};
->>>>>>> 95dfaa61
+static const Test TESTS[] = {{&ThreadTestSimple, "simple", "Simple thread interleaving"},
+                             {&ThreadTestGarden, "garden", "Ornamental garden"},
+                             {&ThreadTestGardenSem, "garden_sem", "Ornamental garden with semaphores"},
+                             {&ThreadTestProdCons, "prodcons", "Producer/Consumer"}};
 static const unsigned NUM_TESTS = sizeof TESTS / sizeof TESTS[0];
 
 static const unsigned NAME_MAX_LEN = 32;
