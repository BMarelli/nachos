--- conflicted
+++ resolved
@@ -34,7 +34,6 @@
 # Name of the final executable file in each subdirectory.
 PROGRAM = nachos
 
-<<<<<<< HEAD
 THREAD_HDR = threads/condition.hh              \
              threads/copyright.h               \
              threads/lock.hh                   \
@@ -75,56 +74,10 @@
              threads/thread_test_simple.cc     \
              lib/assert.cc                     \
              lib/debug.cc                      \
-             lib/utility.cc                    \
              machine/interrupt.cc              \
              machine/system_dep.cc             \
              machine/statistics.cc             \
              machine/timer.cc                  \
-=======
-THREAD_HDR = threads/condition.hh             \
-             threads/copyright.h              \
-             threads/lock.hh                  \
-             threads/scheduler.hh             \
-             threads/semaphore.hh             \
-             threads/synch_list.hh            \
-             threads/sys_info.hh              \
-             threads/system.hh                \
-             threads/thread.hh                \
-             threads/thread_test.hh           \
-             threads/thread_test_garden.hh    \
-             threads/thread_test_prod_cons.hh \
-             threads/thread_test_simple.hh    \
-             lib/assert.hh                    \
-             lib/debug.hh                     \
-             lib/debug_opts.hh                \
-             lib/list.hh                      \
-             lib/function_ptr.hh              \
-             lib/utility.hh                   \
-             machine/interrupt.hh             \
-             machine/system_dep.hh            \
-             machine/statistics.hh            \
-             machine/timer.hh                 \
-             threads/preemptive.hh
-THREAD_SRC = threads/main.cc                  \
-             threads/condition.cc             \
-             threads/lock.cc                  \
-             threads/scheduler.cc             \
-             threads/semaphore.cc             \
-             threads/sys_info.cc              \
-             threads/system.cc                \
-             threads/switch.S                 \
-             threads/thread.cc                \
-             threads/thread_test.cc           \
-             threads/thread_test_garden.cc    \
-             threads/thread_test_prod_cons.cc \
-             threads/thread_test_simple.cc    \
-             lib/assert.cc                    \
-             lib/debug.cc                     \
-             machine/interrupt.cc             \
-             machine/system_dep.cc            \
-             machine/statistics.cc            \
-             machine/timer.cc                 \
->>>>>>> a9314466
              threads/preemptive.cc
 
 USERPROG_HDR = userprog/address_space.hh            \
