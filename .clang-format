--- conflicted
+++ resolved
@@ -1,8 +1,4 @@
 ---
 BasedOnStyle: Google
 IndentWidth: "4"
-<<<<<<< HEAD
-ColumnLimit: 180
-=======
-ColumnLimit: 140
->>>>>>> 7a94f7c9
+ColumnLimit: 140