/// Copyright (c) 1992-1993 The Regents of the University of California.
///               2016-2021 Docentes de la Universidad Nacional de Rosario.
/// All rights reserved.  See `copyright.h` for copyright notice and
/// limitation of liability and disclaimer of warranty provisions.

#include <stdbool.h>

#include "encode.h"
#include "instr.h"

static const bool LONG_OUTPUT = true;

extern char *NORMAL_OPS[], *SPECIAL_OPS[];

<<<<<<< HEAD
static const char *REG_STRINGS[] = {"0",   "r1",  "r2",  "r3",  "r4",  "r5",  "r6",  "r7",  "r8",  "r9",  "r10", "r11", "r12", "r13", "r14", "r15",
                                    "r16", "r17", "r18", "r19", "r20", "r21", "r22", "r23", "r24", "r25", "r26", "r27", "gp",  "sp",  "r30", "r31"};
=======
static const char *REG_STRINGS[] = {"0",   "r1",  "r2",  "r3",  "r4",  "r5",  "r6",  "r7",  "r8",  "r9",  "r10",
                                    "r11", "r12", "r13", "r14", "r15", "r16", "r17", "r18", "r19", "r20", "r21",
                                    "r22", "r23", "r24", "r25", "r26", "r27", "gp",  "sp",  "r30", "r31"};
>>>>>>> 7a94f7c9

const char *R(unsigned i) { return REG_STRINGS[i]; }

static void DumpAscii(unsigned instruction, unsigned pc) {
    int addr;
    char *s;
    unsigned opcode;

    if (LONG_OUTPUT) {
        printf("%08X: %08X  ", pc, instruction);
    }
    printf("\t");
    opcode = instruction >> 26;
    if (instruction == I_NOP) {
        printf("nop");
    } else if (opcode == I_SPECIAL) {
        opcode = instruction & 0x3F;
        printf("%s\t", SPECIAL_OPS[opcode]);

        switch (opcode) {
            // rd, rt, shamt
            case I_SLL:
            case I_SRL:
            case I_SRA:
                printf("%s, %s, 0x%X", R(rd(instruction)), R(rt(instruction)), shamt(instruction));
                break;

            // rd, rt, rs
            case I_SLLV:
            case I_SRLV:
            case I_SRAV:
                printf("%s, %s, %s", R(rd(instruction)), R(rt(instruction)), R(rs(instruction)));
                break;

            // rs
            case I_JR:
            case I_JALR:
            case I_MFLO:
            case I_MTLO:
                printf("%s", R(rs(instruction)));
                break;

            case I_SYSCALL:
            case I_BREAK:
                break;

            // rd
            case I_MFHI:
            case I_MTHI:
                printf("%s", R(rd(instruction)));
                break;

            // rs, rt
            case I_MULT:
            case I_MULTU:
            case I_DIV:
            case I_DIVU:
                printf("%s, %s", R(rs(instruction)), R(rt(instruction)));
                break;

            // rd, rs, rt
            case I_ADD:
            case I_ADDU:
            case I_SUB:
            case I_SUBU:
            case I_AND:
            case I_OR:
            case I_XOR:
            case I_NOR:
            case I_SLT:
            case I_SLTU:
                printf("%s, %s, %s", R(rd(instruction)), R(rs(instruction)), R(rt(instruction)));
                break;
        }
    } else if (opcode == I_BCOND) {
        switch (rt(instruction)) {  // This field encodes the op.
            case I_BLTZ:
                printf("bltz");
                break;
            case I_BGEZ:
                printf("bgez");
                break;
            case I_BLTZAL:
                printf("bltzal");
                break;
            case I_BGEZAL:
                printf("bgezal");
                break;
            default:
                printf("BCOND");
        }
        printf("\t%s, %08x", R(rs(instruction)), off16(instruction) + pc + 4);
    } else {
        printf("%s\t", NORMAL_OPS[opcode]);

        switch (opcode) {
            // 26-bit target
            case I_J:
            case I_JAL:
                printf("%08X", top4(pc) | off26(instruction));
                break;

            // rs, rt, 16-bit offset
            case I_BEQ:
            case I_BNE:
                printf("%s, %s, %08X", R(rt(instruction)), R(rs(instruction)), off16(instruction) + pc + 4);
                break;

            // rt, rs, immediate
            case I_ADDI:
            case I_ADDIU:
            case I_SLTI:
            case I_SLTIU:
            case I_ANDI:
            case I_ORI:
            case I_XORI:
                printf("%s, %s, 0x%X", R(rt(instruction)), R(rs(instruction)), immed(instruction));
                break;

            // rt, immediate
            case I_LUI:
                printf("%s, 0x%X", R(rt(instruction)), immed(instruction));
                break;

            // Coprocessor garbage
            case I_COP0:
            case I_COP1:
            case I_COP2:
            case I_COP3:
                break;

            // rt, offset(rs)
            case I_LB:
            case I_LH:
            case I_LWL:
            case I_LW:
            case I_LBU:
            case I_LHU:
            case I_LWR:
            case I_SB:
            case I_SH:
            case I_SWL:
            case I_SW:
            case I_SWR:
            case I_LWC0:
            case I_LWC1:
            case I_LWC2:
            case I_LWC3:
            case I_SWC0:
            case I_SWC1:
            case I_SWC2:
            case I_SWC3:
                printf("%s, 0x%X(%s)", R(rt(instruction)), immed(instruction), R(rs(instruction)));
                break;
        }
    }
}<|MERGE_RESOLUTION|>--- conflicted
+++ resolved
@@ -12,14 +12,9 @@
 
 extern char *NORMAL_OPS[], *SPECIAL_OPS[];
 
-<<<<<<< HEAD
-static const char *REG_STRINGS[] = {"0",   "r1",  "r2",  "r3",  "r4",  "r5",  "r6",  "r7",  "r8",  "r9",  "r10", "r11", "r12", "r13", "r14", "r15",
-                                    "r16", "r17", "r18", "r19", "r20", "r21", "r22", "r23", "r24", "r25", "r26", "r27", "gp",  "sp",  "r30", "r31"};
-=======
 static const char *REG_STRINGS[] = {"0",   "r1",  "r2",  "r3",  "r4",  "r5",  "r6",  "r7",  "r8",  "r9",  "r10",
                                     "r11", "r12", "r13", "r14", "r15", "r16", "r17", "r18", "r19", "r20", "r21",
                                     "r22", "r23", "r24", "r25", "r26", "r27", "gp",  "sp",  "r30", "r31"};
->>>>>>> 7a94f7c9
 
 const char *R(unsigned i) { return REG_STRINGS[i]; }
 
